--- conflicted
+++ resolved
@@ -1,24 +1,12 @@
 = Elasticsearch Java API Client
-
-<<<<<<< HEAD
-[partintro]
---
 
 The {es} Java API Client is an experimental Java client for {es}. It removes all 
 dependencies to the {es} server code base.
-=======
-The {es} Java High-level REST Client is an experimental Java client for {es}. 
-It removes all dependencies to the {es} server code base.
->>>>>>> caa7cf0f
 
 * <<introduction>>
 * <<installation>>
 * <<connecting>>
-<<<<<<< HEAD
 * <<java-rest-low>>
---
-=======
->>>>>>> caa7cf0f
 
 :branch: master
 include::{asciidoc-dir}/../../shared/attributes.asciidoc[]
