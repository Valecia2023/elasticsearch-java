= Elasticsearch Java API Client
<<<<<<< HEAD

The {es} Java API Client is an experimental Java client for {es}. It removes all 
dependencies to the {es} server code base.

* <<introduction>>
* <<installation>>
* <<connecting>>
* <<java-rest-low>>
=======
>>>>>>> be7d99ec

:branch: master
include::{asciidoc-dir}/../../shared/attributes.asciidoc[]

include::introduction.asciidoc[]
include::installation.asciidoc[]
include::connecting.asciidoc[]
include::{elasticsearch-root}/docs/java-rest/low-level/index.asciidoc[]<|MERGE_RESOLUTION|>--- conflicted
+++ resolved
@@ -1,15 +1,4 @@
 = Elasticsearch Java API Client
-<<<<<<< HEAD
-
-The {es} Java API Client is an experimental Java client for {es}. It removes all 
-dependencies to the {es} server code base.
-
-* <<introduction>>
-* <<installation>>
-* <<connecting>>
-* <<java-rest-low>>
-=======
->>>>>>> be7d99ec
 
 :branch: master
 include::{asciidoc-dir}/../../shared/attributes.asciidoc[]
