--- conflicted
+++ resolved
@@ -106,11 +106,8 @@
 ## Compatibility
 
 The `main` branch targets the next major release (8.0) and the `7.x` branch targets the next minor release. Support is still incomplete as the API code is generated from the [Elasticsearch Specification](https://github.com/elastic/elasticsearch-specification) that is also still a work in progress.
-<<<<<<< HEAD
-=======
 
 The Elasticsearch Java client is forward compatible; meaning that the client supports communicating with greater minor versions of Elasticsearch. Elastic language clients are also backwards compatible with lesser supported minor Elasticsearch versions.
->>>>>>> 3e542c8c
 
 ## Current status
 
